--- conflicted
+++ resolved
@@ -51,12 +51,8 @@
 }
 
 function keyDown(){
-<<<<<<< HEAD
-    document.getElementById('key').innerHTML = key;
-    ps.println(key);
-=======
   document.getElementById('key').innerHTML = key;
->>>>>>> 495ddfc6
+  ps.println(key);
 }
 
 function render() {
