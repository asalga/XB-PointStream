/*
  Copyright (c) 2010  Seneca College
  MIT LICENSE

  Version:  0.6
  Author:   Mickael Medel
            asydik.wordpress.com
  Created:  February 2011
  Updated:  April 2011
  
  Notes:
  This parser parses .PSI filetypes. These files are Arius3D Proprietary
  files which have their data stored in one of the following ways:
  
  <xml tags>
  <that have relevant>
  <information= about the file>
  Binary Data...
  (3 bytes for x, 3 bytes for y, 3 bytes for z and 3 bytes for rgb)
  ...
  ...
  ...
  ...
  location and color data end for points
  normal data start
  (every 3 bytes is compressed normal data)
  ...
  ...
  ...
  <more tags>
  <to close opening tags>
  <and provide more information>
*/
var PSIParser = (function() {

  /**
    Constructor
  */
  function PSIParser(config) {
  
    // Declare tags
    var bgnDocument   = "<PsDocument>",
        endDocument   = "</PsDocument>",
        bgnComposite  = "<PsComposite>",
        endComposite  = "</PsComposite>",
        bgnSubject    = "<PsSubject",
        endSubject    = "</PsSubject>",
        bgnInstance   = "<PsInstance>",
        endInstance   = "</PsInstance>",
        bgnEnv        = "<PsEnvironment>",
        endEnv        = "</PsEnvironment>",
        bgnName       = "<Name>",
        endName       = "</Name>",
        intMatIdStr   = "<Identity>",       // Internal Matrix Identity
        extMatIdStr   = "<ExtIdentity>";    // External Matrix Identity

    var bgnCompList       = "<PsList>",
        endCompList       = "</PsList>",
        compositeModelStr = "CompositeModel:",
        instanceModelStr  = "InstanceModel:",
        nurbSurfaceStr    = "NurbSurface",
        nurbCurveStr      = "NurbCurve",
        lineModelStr      = "LineModel",
        quadMeshStr       = "QuadMeshModel",
        triMeshStr        = "TriMeshModel",
        cloudModelStr     = "CloudModel",
        imgCloudModelStr  = "ImageCloudModel",
        txtObjStr         = "TextObject",
        imgObjStr         = "ImageObject",
        soundObjStr       = "SoundObject",
        octTreeModelStr   = "OctTreeModel",
        openBracket       = "<",
        closeBracket      = ">",
        slashEndMark      = "/",
        psPrefix          = "Ps";

    // Shuffle Config Variable Strings
    var bgnShuffle      = "<Shuffle>",
        endShuffle      = "<\\Shuffle>",
        bgnTempLight    = "<PsTempLight>",
        endTempLight    = "<\\PsTempLight>",
        bgnTempLightVec = "<PsTempLightVec>",
        endTempLightVec = "<\\PsTempLightVec>",
        bgnGlblAmbLight = "<PsGlobalAmbientLight>",
        endGlblAmbLight = "<\\PsGlobalAmbientLight>",
        bgnLightType    = "<PsLightType>",
        endLightType    = "<\\PsLightType>";

    // Environment Variable Strings - <PsEnvironment>
    var posDataStr  = "XYZData=",
        colDataStr  = "RGBData=",
        normDataStr = "IJKData=",
        fileTypeStr = "FileType=",
        compStr     = "Compression=",
        encStr      = "Encryption=",
        wtrMrkStr   = "WaterMark=",
        lenUnitStr  = "LengthUnit=";

    // View Variable Strings
    var bgnViewDef  = "<PointStream_View_Definition>",
        endViewDef  = "</PointStream_View_Definition>",
        quartStr    = "<Q",       // Quarternion Matrix
        pivotStr    = "<P",       // Pivot
        transStr    = "<T",       // Translation
        angStr      = "<A",       // FOV Angle
        scrnSizeStr = "<S",       // Screen Size
        bgColStr    = "<B",       // Background Color
        cv1Str      = "<Cv1";

    // Material Variable Strings
    var bgnTemp1Mat = "<PsTemp1Material>",
        endTemp1Mat = "<\\PsTemp1Material>";

    // Parent Variable Strings
    var bgnParentTag = "<PsParent= '";
        endParentTag = "'>";

    // PsSubject Variables Strings
    var selStr  = "Sel=",
        visStr  = "Vis=",
        lockStr = "Lok=",
        actStr  = "Act=";

    // Token Model Variable Strings
    var bgnLineModel    = "<PsLineModel>",
        bgnCloudModel   = "<PsCloudModel>",
        bgnImgCldModel  = "<PsImageCloudModel>",
        bgnTriMeshModel = "<PsTriMeshModel>",
        bgnNurbCurve    = "<PsNurbCurve>",
        bgnNurbSurface  = "<PsNurbSurface>",
        bgnTextObject   = "<PsTextObject>",
        bgnImageObject  = "<PsImageObject>",
        bgnSoundObject  = "<PsSoundObject>",
        bgnOctTreeModel = "<PsOctTreeModel>";

    // Level of Detail Variable Strings
    var numLvlStr   = "<NumLevels=",
        scnMatStr   = "<ScanMatrix:",
        bgnLvlStr   = "<Level=",
        endLvlStr   = "</Level=",
        binCloudStr = "<BinaryCloud>",
        ascCloudStr = "<AsciiCloud>",
        fmtStr      = "<Format=";

    var numPtStr  = "<NumPoints=",
        sptSzStr  = "<SpotSize=",
        posMinStr = "<Min=",
        posMaxStr = "<Max=",
        endXMLStr = ">";
    
    var undef;
    
    var __empty_func = function(){};
  
    var start = config.start || __empty_func;
    var parse = config.parse || __empty_func;
    var end = config.end || __empty_func;
    
    var version = "0.6";
    
    const UNKNOWN = -1;
    const XHR_DONE = 4;
    const STARTED = 1;

    var pathToFile = null;
    var fileSize = 0;
    
    //
    var numParsedPoints = 0;
    var numTotalPoints = 0;
    var progress = 0;
    
    //
    var numValuesPerLine = -1;
    var normalsPresent = false;
    var colorsPresent = true;
    var layoutCode = UNKNOWN;
    
    // Length of the arrays we'll be sending the library.
    var BUFFER_SIZE = 3000;
    
    //
    var tempBufferV;
    var tempBufferOffsetV = 0;

    var tempBufferC;
    var tempBufferOffsetC = 0;

    var tempBufferN;
    var tempBufferOffsetN = 0;

    //
    var parsedVerts = [];
    var parsedCols = [];
    var parsedNorms = [];
    
    var firstRun = true;
    
    //
    var xMax = 0;
    var xMin = 0;
    var yMax = 0;
    var yMin = 0;
    var zMax = 0;
    var zMin = 0;
    var sfactor = 0;
    var	nfactor = 0;
    
    //
    var bgnTag = "";
    var endTag = "";
    var tagExists;
    var endTagExists
    
    // keep track if onprogress event handler was called to 
    // handle Chrome/WebKit vs. Minefield differences.
    //
    // Minefield will call onprogress zero or many times
    // Chrome/WebKit will call onprogress one or many times
    var onProgressCalled = false;
    var AJAX = null;
    
    /**
      @private
      
      Functions to deal with specific bytes in the stream
      
      @returns normalized value of byte
    */
    var getByteAt = function(str, iOffset){
      return (str.charCodeAt(iOffset) & 0xFF);
    };
      
    /**
      @private
      
      @param {} str
      @param {} iOffset
      
      @returns
    */
    var getXYZ = function(str, iOffset){
      return ((((getByteAt(str, iOffset + 2) << 8) + getByteAt(str, iOffset + 1)) << 8) + getByteAt(str, iOffset));
    };
    
    /**
      @private
      
      @param {} str
      @param {} iOffset
      
      @returns
    */
    var getRGB = function(str, iOffset){
      return getByteAt(str, iOffset);
    };
    
    /**
      @private
      
      This function takes in a variable length array and chops it into
      equal sized parts since the library requires the array of attributes
      to be of equal size.
      
      Any excess values which don't entirely fit into the buffers created will
      be returned along with their length so the next iteration can fill them 
      up from there.
      
      @param {} arr
      @param {} tempBuffer
      @param {} tempBufferOffset
      @param {} Which attribute are we sending in? 1 = vertex, 2 = color, 3 = normal
      
      @returns {Object}
    */
    var partitionArray = function(arr, tempBuffer, tempBufferOffset, AttribID){
      // If we don't have enough for one buffer, just add it and wait for the next call.
      if(arr.length + tempBufferOffset < BUFFER_SIZE){
        // if this is the start of a new buffer
        if(!tempBuffer){
          tempBuffer = new Float32Array(BUFFER_SIZE);
          tempBuffer.set(arr);
        }
        // If the buffer already exists, we're going to be adding to it. Don't worry about
        // over filling the buffer since we already know at this point that won't happen.
        else{
          tempBuffer.set(arr, tempBufferOffset);
        }
        tempBufferOffset += arr.length;
      }
   
      // If what we have in the temp buffer and what we just parsed is too large for one buffer
      else if(arr.length + tempBufferOffset >= BUFFER_SIZE){
      
        // if temp buffer offset is zero, Find out how many buffers we can fill up with this set of vertices
        var counter = 0;
        var numBuffersToFill = parseInt(arr.length/BUFFER_SIZE);
      
        // If there is something already in the buffer, fill up the rest.
        if(tempBufferOffset > 0){
          // Add the vertices from the last offset to however much we need to fill the temp buffer.
          var amtToFill = BUFFER_SIZE - tempBufferOffset;
          tempBuffer.set(arr.subarray(0, amtToFill), tempBufferOffset);
          
          switch(AttribID){
            case 1: numParsedPoints += BUFFER_SIZE/3;
                    parse(AJAX.parser, {"ps_Vertex": tempBuffer});
                    break;
            case 2: parse(AJAX.parser, {"ps_Color":  tempBuffer});break;
            case 3: parse(AJAX.parser, {"ps_Normal": tempBuffer});break;
          }
          
          // now find out how many other buffers we can fill
          numBuffersToFill = parseInt((arr.length - amtToFill)/BUFFER_SIZE);
          counter = amtToFill;
        }
        
        // Create and send as many buffers as we can with
        // this chunk of data.
        for(var buffIter = 0; buffIter < numBuffersToFill; buffIter++){
          var buffer = new Float32Array(BUFFER_SIZE);
          
          buffer.set(arr.subarray(counter, counter + BUFFER_SIZE));
 
          switch(AttribID){                    
            case 1: numParsedPoints += BUFFER_SIZE/3;
                    parse(AJAX.parser, {"ps_Vertex": buffer});
                    break;
            case 2: parse(AJAX.parser, {"ps_Color":  buffer});break;
            case 3: parse(AJAX.parser, {"ps_Normal": buffer});break;
          }
          
          counter += BUFFER_SIZE;
        }
        
        // put the end of the attributes in the first part of the temp buffer
        tempBuffer = new Float32Array(BUFFER_SIZE);
        tempBuffer.set(arr.subarray(counter, counter + arr.length));
        tempBufferOffset = arr.length - counter;
      }
      
      // return the changes
      return {
        buffer: tempBuffer,
        offset: tempBufferOffset
      };
    }
    
    /**
      Returns the version of this parser
      
      @returns {String} parser version
    */
    this.__defineGetter__("version", function(){
      return version;
    });
    
    /**
      Get the number of parsed points so far
      
      @returns {Number} number of points parsed.
    */
    this.__defineGetter__("numParsedPoints", function(){
      return numParsedPoints;
    });
    
    /**
      Get the total number of points in the point cloud.
      
      @returns {Number}
    */
    this.__defineGetter__("numTotalPoints", function(){
      return numTotalPoints;
    });
    
    /**
      Returns the progress of downloading the point cloud
      
      @returns {Number} value from zero to one or -1 if unknown.
    */
    this.__defineGetter__("progress", function(){
      return progress;
    });
    
    /**
    */
    this.__defineGetter__("fileSize", function(){
      return fileSize;
    });
    
    /**
      Stop downloading and parsing the associated point cloud.
    */
    this.stop = function(){
      if(AJAX){
        AJAX.abort();
      }
    };
    
    /**
      @param {String} pathToFile
    */
    this.load = function(path){
      pathToFile = path;

      AJAX = new XMLHttpRequest();
      AJAX.startOfNextChunk = 0;
      AJAX.last12Index = 0;
      
      // put a reference to the parser in the AJAX object
      // so we can give the library a reference to the
      // parser within the AJAX event handler scope.
      // !! eventually need to fix this
      AJAX.parser = this;

      /**
        Occurs exactly once when the resource begins to be downloaded.
      */
      AJAX.onloadstart = function(evt){
      
        // values to be used in decompression of PSI
        sfactor = Math.pow(2.0, 24.0);
        nfactor = -0.5 + Math.pow(2.0, 10.0);
        start(AJAX.parser);
      };
            
      /*
        Occurs exactly once, when the file is done being downloaded.
        
        @param {} evt
      */
      AJAX.onload = function(evt){
      
        var textData = AJAX.responseText;
        var chunkLength = textData.length;
        
        // checks if this is the first run
        if(firstRun){
          AJAX.firstLoad(textData);
        }
        
        // checks if begin or end tags can be found using rgx
        endTag = endLvlStr;
        tagExists = textData.indexOf(bgnTag);
        var infoEnd = textData.indexOf(endTag);
        var infoStart;
        
        // if the bgnTag exists then set the startOfNextChunk
        // to the end of the bgnTag + 2 for offset values
        if(tagExists !== -1){
          tagLen = bgnTag.length + 2;               // +2 for offset values
          infoStart = tagExists + tagLen;
          if(AJAX.startOfNextChunk === 0){
            AJAX.startOfNextChunk = infoStart;
          }
        }
        
        // find the last multiple of 12 in the chunk
        // this is because of the format shown at the top of this parser
        var last12 = Math.floor((chunkLength - infoStart) / 12);
        AJAX.last12Index = ((last12 * 12) + infoStart);
        
        // if the end tag was found
        if(infoEnd !== -1){
          AJAX.last12Index = infoEnd;
        }
        // if the onprogress event didn't get called--we simply got
        // the file in one go, we can parse from start to finish.
        if(onProgressCalled === false){
          var chunk = textData.substring(AJAX.startOfNextChunk, AJAX.last12Index);
        }
        // otherwise the onprogress event was called at least once,
        // that means we need to get the data from a specific point to the end.
        // only called if the end tag was found
        else if(infoEnd !== -1){
          var chunk = textData.substring(AJAX.startOfNextChunk, AJAX.last12Index);
        }

        AJAX.parseChunk(chunk);

        if(tempBufferV && tempBufferOffsetV > 0){
          // Only send the data if there's actually something to send.
          var lastBufferV = tempBufferV.subarray(0, tempBufferOffsetV);
          numParsedPoints += tempBufferOffsetV/3;
          parse(AJAX.parser, {"ps_Vertex": lastBufferV});
        }
        
        if(tempBufferC && tempBufferOffsetC > 0){
          // Only send the data if there's actually something to send.
          var lastBufferC = tempBufferC.subarray(0, tempBufferOffsetC);
          parse(AJAX.parser, {"ps_Color": lastBufferC});
        }
        
        if(tempBufferN && tempBufferOffsetN > 0){
          // Only send the data if there's actually something to send.
         var lastBufferN = tempBufferN.subarray(0, tempBufferOffsetN);
         parse(AJAX.parser, {"ps_Normal": lastBufferN});
        }

        progress = 1;
        
        end(AJAX.parser);
      }
      
      /**
        !! fix me
      */
      AJAX.parseChunk = function(chunkData){
        var chunk = chunkData;
        
        // !! fix this
        // this occurs over network connections, but not locally.
        if(chunk){
        
          var numVerts = chunk.length/12;
          var numBytes = chunk.length;
          
          //
          var verts, cols, norms;
          
          // Fix this
          if(numVerts > 0 && !normalsPresent){
            verts = new Float32Array(numVerts * 3);
          }

          // !!! We need to fix this hack
          if(colorsPresent && numVerts > 0){
            numVerts = Math.floor(numVerts);
            cols = new Float32Array(numVerts * 3);
          }
          
          // parsing normal values, not sure the logic behind it (as it was never provided)
          // we take 3 bytes and apply some bit shifting operations on it
          // we then take the results and multiply it to some set values
          // the normals are the resulting values
          if(normalsPresent){
            norms = new Float32Array(numBytes);
            var nzsign, nx11bits, ny11bits, ivalue;
            var nvec = new Float32Array(3);
            
            for(var	i = 0; i < numBytes; i += 3){
            	ivalue = getXYZ(chunk, i);
              nzsign = ((ivalue >> 22) & 0x0001);
              nx11bits = ((ivalue) & 0x07ff);
              ny11bits = ((ivalue >> 11) & 0x07ff);
              
              if(nx11bits >= 0 && nx11bits < 2048){
              	if(ny11bits >= 0 && ny11bits < 2048){
                  nvec[0] = (nx11bits/nfactor) - 1.0;
                  nvec[1] = (ny11bits/nfactor) - 1.0;
                  
                  var nxnymag = (nvec[0]*nvec[0] + nvec[1]*nvec[1]);
                  if (nxnymag > 1){  nxnymag = 1; }
                  if (nxnymag < -1){ nxnymag = -1; }
                  nxnymag = 1 - nxnymag;
                  
                  if (nxnymag > 1){  nxnymag = 1; }
                  if (nxnymag < -1){ nxnymag = -1; }
                  nvec[2] = Math.sqrt(nxnymag);
		              
                  if (nzsign){ nvec[2] = -nvec[2]; }
                  var dNorm = (nvec[0]*nvec[0] + nvec[1]*nvec[1] + nvec[2]*nvec[2]);
                  if (dNorm > 0){ dNorm = Math.sqrt(dNorm); }
                  else{ dNorm = 1; }
              
		              norms[i] =   nvec[0]/dNorm;
    		          norms[i+1] = nvec[1]/dNorm;
        		      norms[i+2] = nvec[2]/dNorm;
								}
              }
            }
          }
          // parsing xyz and rgb values, not sure behind the logic either
          // 3 bytes are used for each x, y, z values
          // each of the last 3 bytes of the 12 correspond to an rgb value
          else{
          	for(var i = 0, j = 0; i < numBytes; i+=12, j += 3){
            	verts[j]   = ((xMax - xMin) * getXYZ(chunk, i  )) / sfactor + xMin;
        	    verts[j+1] = ((yMax - yMin) * getXYZ(chunk, i+3)) / sfactor + yMin;
          	  verts[j+2] = ((zMax - zMin) * getXYZ(chunk, i+6)) / sfactor + zMin;
            
      	      if(cols){
        	      cols[j]   = getRGB(chunk, i+9 ) / 255;
          	    cols[j+1] = getRGB(chunk, i+10) / 255;
            	  cols[j+2] = getRGB(chunk, i+11) / 255;
            	}
      	    }
          }
          
<<<<<<< HEAD
          
          var attributes = {};
          if(verts){attributes["ps_Vertex"] = verts;}
          if(cols){attributes["ps_Color"] = cols;}
          //if(norms){attributes["ps_Normal"] = norms;}
          
          parse(AJAX.parser, attributes);
        }
      };
      
      /**
        First load of file...
        obtains valuable information like the number of points in the file.
=======
          if(verts){
            var o = partitionArray(verts, tempBufferV, tempBufferOffsetV, 1);
            tempBufferV = o.buffer;
            tempBufferOffsetV = o.offset;
          }
          if(cols){
            var o = partitionArray(cols, tempBufferC, tempBufferOffsetC, 2);
            tempBufferC = o.buffer;
            tempBufferOffsetC = o.offset;
          }
          if(norms){
            var o = partitionArray(norms, tempBufferN, tempBufferOffsetN, 3);
            tempBufferN = o.buffer;
            tempBufferOffsetN = o.offset;
          }
        }
      };
      
      /*
>>>>>>> bf818deb
      */
      AJAX.firstLoad = function(textData){
        var chunkLength = textData.length;
          
        var temp;
        
<<<<<<< HEAD
        //numPtStr - number of points in the file
=======
        // numPtStr
>>>>>>> bf818deb
        tagExists = textData.indexOf(numPtStr);
        if(tagExists !== -1){
          endTagExists = textData.indexOf(endXMLStr, tagExists);
          temp = textData.substring((tagExists + numPtStr.length), endTagExists);
          var numPtArr = temp.split(" ");
          
          // Multiply by 1 to convert to a Number type.
          numTotalPoints = numPtArr[1] * 1;
        }
        
        //sptSzStr
        
        //posMinStr - lowest value in the file (used for decompression)
        tagExists = textData.indexOf(posMinStr);
        if(tagExists !== -1){
          endTagExists = textData.indexOf(endXMLStr, tagExists);
          temp = textData.substring((tagExists + posMinStr.length), endTagExists);
          var posMinArr = temp.split(" ");
          
          // Multiply by 1 to convert to a Number type.
          xMin = posMinArr[1] * 1;
          yMin = posMinArr[2] * 1;
          zMin = posMinArr[3] * 1;
        }
        
<<<<<<< HEAD
        //posMaxStr - highest value in the file (used for decompression)
=======
        // posMaxStr
>>>>>>> bf818deb
        tagExists = textData.indexOf(posMaxStr);
        if(tagExists !== -1){
          endTagExists = textData.indexOf(endXMLStr, tagExists);
          temp = textData.substring((tagExists + posMaxStr.length), endTagExists);
          var posMaxArr = temp.split(" ");
          
          // Multiply by 1 to convert to a Number type.
          xMax = posMaxArr[1] * 1;
          yMax = posMaxArr[2] * 1;
          zMax = posMaxArr[3] * 1;
          
          bgnTag = textData.substring(tagExists, (endTagExists + 1));
        }
      }
    
      /**
        On Minefield, this will occur zero or many times
        On Chrome/WebKit this will occur one or many times
      */
      AJAX.onprogress = function(evt){
      
       if(evt.lengthComputable){
          fileSize = evt.total;
          progress = evt.loaded/evt.total;
        }

        onProgressCalled = true;

        // if we have something to actually parse
        if(AJAX.responseText){
          var textData = AJAX.responseText;
          var chunkLength = textData.length;

          // checks if this is the first run
          if(firstRun){
            AJAX.firstLoad(textData);
          }
          
          // checks if begin or end tags can be found using rgx
          endTag = endLvlStr;
          tagExists = textData.indexOf(bgnTag);
          var infoEnd = textData.indexOf(endTag);
          var infoStart;
          
          // if the bgnTag exists then set the startOfNextChunk
          // to the end of the bgnTag + 2 for offset values
          if(tagExists !== -1){
            // +2 for offset values
            tagLen = bgnTag.length + 2;
            infoStart = tagExists + tagLen;
            if(AJAX.startOfNextChunk === 0){
              AJAX.startOfNextChunk = infoStart;
            }
          }
          
          // find the last multiple of 12 in the chunk
          // this is because of the format shown at the top of this parser
          var last12 = Math.floor((chunkLength - infoStart) / 12);
          AJAX.last12Index = ((last12 * 12) + infoStart);
          
          // if the end tag was found
          if(infoEnd !== -1){
            AJAX.last12Index = infoEnd;
          }
          
          var totalPointsInBytes = (numTotalPoints * 12) + infoStart;

          // handles parsing up to the end of position and colors
          // sets the next chunk at the start of normals
          if((totalPointsInBytes > AJAX.startOfNextChunk) && (totalPointsInBytes < AJAX.last12Index)){
            var chunk	= textData.substring(AJAX.startOfNextChunk, totalPointsInBytes);
            
            if(chunk.length > 0){
              AJAX.startOfNextChunk = totalPointsInBytes;
            	AJAX.parseChunk(chunk);
            }
          }
          // parse position and colors
          else if(AJAX.last12Index <= totalPointsInBytes){
          	if(firstRun){
           	  var chunk = textData.substring(AJAX.startOfNextChunk, AJAX.last12Index);
							firstRun = false;
						}
            else{
            	var chunk = textData.substring(AJAX.startOfNextChunk, AJAX.last12Index);
            }

            if(chunk.length > 0){
							AJAX.startOfNextChunk = AJAX.last12Index;
            	AJAX.parseChunk(chunk);
						}
          }
          // parse normals
          else if((AJAX.last12Index > totalPointsInBytes) && (AJAX.startOfNextChunk >= totalPointsInBytes)){
            var chunk	= textData.substring(AJAX.startOfNextChunk, AJAX.last12Index);
            normalsPresent = true;
            colorsPresent = false;
            
            if(chunk.length > 0){
							AJAX.startOfNextChunk = AJAX.last12Index;
            	AJAX.parseChunk(chunk);
						}
          }
        }// AJAX.responseText
      };// onprogress
      
      // open an asynchronous request to the path
      AJAX.open("GET", path, true);
      AJAX.overrideMimeType('text/plain; charset=x-user-defined');
      AJAX.send(null);
    };// load
  }// ctor
  return PSIParser;
}());<|MERGE_RESOLUTION|>--- conflicted
+++ resolved
@@ -587,21 +587,7 @@
       	    }
           }
           
-<<<<<<< HEAD
-          
-          var attributes = {};
-          if(verts){attributes["ps_Vertex"] = verts;}
-          if(cols){attributes["ps_Color"] = cols;}
-          //if(norms){attributes["ps_Normal"] = norms;}
-          
-          parse(AJAX.parser, attributes);
-        }
-      };
-      
-      /**
-        First load of file...
-        obtains valuable information like the number of points in the file.
-=======
+
           if(verts){
             var o = partitionArray(verts, tempBufferV, tempBufferOffsetV, 1);
             tempBufferV = o.buffer;
@@ -621,18 +607,13 @@
       };
       
       /*
->>>>>>> bf818deb
       */
       AJAX.firstLoad = function(textData){
         var chunkLength = textData.length;
           
         var temp;
         
-<<<<<<< HEAD
-        //numPtStr - number of points in the file
-=======
-        // numPtStr
->>>>>>> bf818deb
+        // numPtStr - number of points in the file
         tagExists = textData.indexOf(numPtStr);
         if(tagExists !== -1){
           endTagExists = textData.indexOf(endXMLStr, tagExists);
@@ -643,9 +624,9 @@
           numTotalPoints = numPtArr[1] * 1;
         }
         
-        //sptSzStr
-        
-        //posMinStr - lowest value in the file (used for decompression)
+        // sptSzStr
+        
+        // posMinStr - lowest value in the file (used for decompression)
         tagExists = textData.indexOf(posMinStr);
         if(tagExists !== -1){
           endTagExists = textData.indexOf(endXMLStr, tagExists);
@@ -658,11 +639,7 @@
           zMin = posMinArr[3] * 1;
         }
         
-<<<<<<< HEAD
         //posMaxStr - highest value in the file (used for decompression)
-=======
-        // posMaxStr
->>>>>>> bf818deb
         tagExists = textData.indexOf(posMaxStr);
         if(tagExists !== -1){
           endTagExists = textData.indexOf(endXMLStr, tagExists);
